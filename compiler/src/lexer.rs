use std::{iter::Peekable, str::Chars};
#[derive(Clone)]
struct Lexer<I: Clone> {
    source_stream: I,
    curr_col: usize,
    curr_line: usize,
    whitespaces: Vec<usize>,
    end_blocks_to_gen: usize,
    start_line: bool,
}

macro_rules! operators {
    () => {
        '|' | '>' | '<' | '!' | '@' | '$' | '=' | '&' | '+' | '-' | '\\' | '/' | '*' | '^' | '.'
    };
}

use itertools::Itertools;

use crate::{tokens::Token, util::ExtraIterUtils};
impl<I: Iterator<Item = char> + Clone> Lexer<Peekable<I>> {
    pub fn new<II: IntoIterator<IntoIter = I>>(source: II) -> Self {
        Self {
            source_stream: source.into_iter().peekable(),
            curr_col: 0,
            curr_line: 0,
            whitespaces: vec![],
            end_blocks_to_gen: 0,
            start_line: false,
        }
    }

    pub fn lex(&mut self) -> (Token, crate::Location) {
        if self.end_blocks_to_gen > 0 {
            self.end_blocks_to_gen -= 1;
            return (Token::EndBlock, (self.curr_line, self.curr_col));
        }
        if self.source_stream.peek() == None {
            return (Token::EoF, (self.curr_line, self.curr_col));
        }

        if self.source_stream.peek() == Some(&'\n') {
            self.start_line = true;
            self.source_stream.next().unwrap();
            self.curr_col = 0;
            self.curr_line += 1;
            return self.lex();
        }

        let (ws, count) = self
            .source_stream
            .peeking_take_while(|c| c != &'\n' && c.is_ascii_whitespace())
            .map(|c| match c {
                ' ' => 1,
                '\t' => 4,
                _ => 0,
            })
            .fold((0usize, 0usize), |(sum, count), curr| {
                (sum + curr, count + 1)
            });
        self.curr_col += count;
        if self.start_line {
            self.start_line = false;
            if self.whitespaces.last().unwrap_or(&0) == &ws {
                return self.lex();
            }
            let ends = self.whitespaces.iter().filter(|x| *x > &ws).count();
            self.whitespaces.retain(|x| *x <= ws);
            return if ends == 0 && ws > 0 {
                self.whitespaces.push(ws);

                (Token::BeginBlock, (self.curr_line, self.curr_col))
            } else {
                self.end_blocks_to_gen = ends;
                self.lex()
            };
        }
        if let Some(c) = self.source_stream.next() {
            let start_col = self.curr_col;
            self.curr_col += 1;
            if c == '\n' {
                self.start_line = true;
                self.curr_col = 0;
                self.curr_line += 1;
                return self.lex();
            }

            match c {
<<<<<<< HEAD
                '[' => (Token::BracketOpen, (self.curr_line, self.curr_col)),
                ']' => (Token::BracketClose, (self.curr_line, self.curr_col)),
                ';' => (Token::Seq, (self.curr_line, self.curr_col)),
                ',' => (Token::Comma, (self.curr_line, self.curr_col)),
                '(' => (Token::GroupOpen, (self.curr_line, self.curr_col)),
                ')' => (Token::GroupClose, (self.curr_line, self.curr_col)),
                '{' => (Token::CurlOpen, (self.curr_line, self.curr_col)),
                '}' => (Token::CurlClose, (self.curr_line, self.curr_col)),
=======
                ';' => (Token::Seq, (self.curr_line, start_col)),
                ',' => (Token::Comma, (self.curr_line, start_col)),
                '(' => (Token::GroupOpen, (self.curr_line, start_col)),
                ')' => (Token::GroupClose, (self.curr_line, start_col)),
                '{' => (Token::CurlOpen, (self.curr_line, start_col)),
                '}' => (Token::CurlClose, (self.curr_line, start_col)),
>>>>>>> ba30eff1
                '\'' => {
                    let mut prev = '\0';
                    let inside = self
                        .source_stream
                        .peeking_take_while(|c| {
                            if prev == '\\' {
                                prev = *c;
                                true
                            } else {
                                prev = *c;
                                c != &'\n' && c != &'\''
                            }
                        })
                        .collect::<String>();
                    self.curr_col += inside.len();
                    if prev == '\n' {
                        (
                            Token::Error("unclosed literal"),
                            (self.curr_line, self.curr_col),
                        )
                    } else {
                        self.source_stream.next();
                        self.curr_col += 1;
                        (Token::CharLiteral(inside), (self.curr_line, start_col))
                    }
                }
                '/' if self.source_stream.clone().next() == Some('/') => {
                    let _comment = self.source_stream.peeking_take_while(|c| c!=&'\n').collect::<String>();
                    self.lex()
                }
                '/' if self.source_stream.clone().next() == Some('*') => {
                    let mut prev = '\0';
                    let _comment = self
                        .source_stream
                        .peeking_take_while(|c| {
                            if prev == '*' && c == &'/' {
                                self.curr_col+=1;
                                false
                            } else {
                                if c==&'\n' {
                                    self.curr_line +=1;
                                    self.curr_col = 0;
                                } else {
                                    self.curr_col +=1;
                                }
                                prev = *c;
                                true
                            }
                        }).collect::<String>();
                    let _close_comment = self.source_stream.next();
                    self.lex()
                }
                '"' => {
                    let mut prev = '\0';
                    let inside = self
                        .source_stream
                        .peeking_take_while(|c| {
                            if prev == '\\' {
                                prev = *c;
                                true
                            } else {
                                prev = *c;
                                c != &'\n' && c != &'"'
                            }
                        })
                        .collect::<String>();
                    self.curr_col += inside.len();
                    if prev == '\n' {
                        (
                            Token::Error("unclosed litteral"),
                            (self.curr_line, start_col),
                        )
                    } else {
                        self.source_stream.next();
                        self.curr_col += 1;
                        (Token::StringLiteral(inside), (self.curr_line, start_col))
                    }
                }

                '-' if self.source_stream.peek() == Some(&'>')
                    && self
                        .source_stream
                        .clone()
                        .nth(2)
                        .map_or(true, |c| !matches!(c, operators!())) =>
                {
                    self.curr_col += 1;
                    self.source_stream.next();
                    (Token::Arrow, (self.curr_line, start_col))
                }

                '-' | '+'
                    if self
                        .source_stream
                        .clone()
                        .next()
                        .map_or(false, |c| c.is_numeric() || c == '.') =>
                {
                    let inside: String = self
                        .source_stream
                        .peeking_take_while(|c| !c.is_whitespace())
                        .collect();
                    self.curr_col += inside.len();
                    if inside.contains('.') {
                        (
                            Token::FloatingPoint(c == '-', inside),
                            (self.curr_line, start_col),
                        )
                    } else {
                        (Token::Integer(c == '-', inside), (self.curr_line, start_col))
                    }
                }
                c if c.is_numeric() && self.source_stream.peek() == Some(&'.') => {
                    let inner: String = self
                        .source_stream
                        .clone()
                        .take_while(|c| (c.is_numeric()) || c == &'_' || c == &'.')
                        .collect();
                    ExtraIterUtils::advance_by(&mut self.source_stream, inner.len());
                    self.curr_col += inner.len();
                    let inner = c.to_string() + &inner;
                    (Token::FloatingPoint(false, inner), (self.curr_line, start_col))
                }
                '[' => (Token::ArrayOpen, (self.curr_line, self.curr_col)),
                ']' => (Token::ArrayClose, (self.curr_line, self.curr_col)),
                operators!() => {
                    let inside: String = self
                        .source_stream
                        .peeking_take_while(|c| matches!(c, operators!()))
                        .collect();
                    self.curr_col += inside.len();
                    let inside = c.to_string() + &inside;
                    (Token::Op(inside), (self.curr_line, start_col))
                }
                'f' if self
                    .source_stream
                    .clone()
                    .take_while(ident_char)
                    .collect::<String>()
                    == "or" =>
                {
                    // self.source_stream.advance_by(2).unwrap();
                    self.source_stream.next();
                    self.source_stream.next();
                    self.curr_col += 2;
                    (Token::For, (self.curr_line, start_col))
                }
                'e' if self
                    .source_stream
                    .clone()
                    .take_while(ident_char)
                    .collect::<String>() == "xtern" => 
                {
                    ExtraIterUtils::advance_by(&mut self.source_stream, 5);
                    self.curr_col+=5;
                    (Token::Extern, (self.curr_line, start_col))
                }
                't' if self
                    .source_stream
                    .clone()
                    .take_while(ident_char)
                    .collect::<String>()
                    == "rue" =>
                {
                    ExtraIterUtils::advance_by(&mut self.source_stream, 3);
                    self.curr_col += 3;
                    (Token::True, (self.curr_line, start_col))
                }
                'f' if self
                    .source_stream
                    .clone()
                    .take_while(ident_char)
                    .collect::<String>()
                    == "alse" =>
                {
                    ExtraIterUtils::advance_by(&mut self.source_stream, 4);
                    self.curr_col += 4;
                    (Token::False, (self.curr_line, start_col))
                }
                'm' if self
                    .source_stream
                    .clone()
                    .take_while(ident_char)
                    .collect::<String>()
                    == "atch" =>
                {
                    ExtraIterUtils::advance_by(&mut self.source_stream, 4);
                    self.curr_col += 4;
                    (Token::Match, (self.curr_line, start_col))
                }

                'w' if self
                    .source_stream
                    .clone()
                    .take_while(ident_char)
                    .collect::<String>()
                    == "here" =>
                {
                    ExtraIterUtils::advance_by(&mut self.source_stream, 4);
                    self.curr_col += 4;
                    (Token::Where, (self.curr_line, start_col))
                }

                'i' if self.source_stream.clone().take_while(ident_char).collect::<String>() == "f" => {
                    let _ = self.source_stream.next();
                    self.curr_col += 1;
                    (Token::If, (self.curr_line, start_col))
                }

                't' if self
                    .source_stream
                    .clone()
                    .take_while(ident_char)
                    .collect::<String>()
                    == "hen" =>
                {
                    ExtraIterUtils::advance_by(&mut self.source_stream, 3);
                    self.curr_col += 3;
                    (Token::Then, (self.curr_line, start_col))
                }

                'e' if self
                    .source_stream
                    .clone()
                    .take_while(ident_char)
                    .collect::<String>()
                    == "lse" =>
                {
                    ExtraIterUtils::advance_by(&mut self.source_stream, 3);
                    self.curr_col += 3;
                    (Token::Else, (self.curr_line, start_col))
                }

                'l' if self
                    .source_stream
                    .clone()
                    .take_while(ident_char)
                    .collect::<String>()
                    == "et" =>
                {
                    ExtraIterUtils::advance_by(&mut self.source_stream, 2);
                    self.curr_col += 2;
                    (Token::Let, (self.curr_line, start_col))
                }
                'r' if self
                    .source_stream
                    .clone()
                    .take_while(ident_char)
                    .collect::<String>()
                    == "eturn" =>
                {
                    // self.source_stream.advance_by(5).unwrap();
                    ExtraIterUtils::advance_by(&mut self.source_stream, 5);
                    self.curr_col += 5;
                    (Token::Return, (self.curr_line, start_col))
                }
                't' if self
                    .source_stream
                    .clone()
                    .take_while(ident_char)
                    .collect::<String>()
                    == "ype" =>
                {
                    ExtraIterUtils::advance_by(&mut self.source_stream, 3);
                    self.curr_col += 3;
                    (Token::Type, (self.curr_line, start_col))
                }
                'e' if self
                    .source_stream
                    .clone()
                    .take_while(ident_char)
                    .collect::<String>()
                    == "num" =>
                {
                    ExtraIterUtils::advance_by(&mut self.source_stream, 3);
                    self.curr_col += 3;
                    (Token::Enum, (self.curr_line, start_col))
                }
                ':' => (Token::Colon, (self.curr_line, start_col)),
                c => {
                    let inner: String = self
                        .source_stream
                        .clone()
                        .take_while(|c| (c.is_alphanumeric()) || c == &'_')
                        .collect();
                    // self.source_stream.advance_by(,inner.len()).unwrap();
                    ExtraIterUtils::advance_by(&mut self.source_stream, inner.len());
                    self.curr_col += inner.len();
                    let inner = c.to_string() + &inner;
                    if inner.chars().all(|c| c.is_numeric()) {
                        (Token::Integer(false, inner), (self.curr_line, start_col))
                    } else if inner.chars().all(|c| c.is_numeric() || c == '.') {
                        (Token::FloatingPoint(false, inner), (self.curr_line, start_col))
                    } else {
                        (Token::Ident(inner), (self.curr_line, start_col))
                    }
                }
            }
        } else {
            (
                Token::Error("Unknown Lexer Error"),
                (self.curr_line, self.curr_col),
            )
        }
    }
}

fn ident_char(c: &char) -> bool {
    c.is_alphanumeric() || c == &'_'
}

#[derive(Clone)]
pub struct TokenStream<I: Clone> {
    lexer: Lexer<I>,
    ended: bool,
}

impl<'src> TokenStream<Peekable<Chars<'src>>> {
    #[allow(dead_code)]
    pub fn from_source(src: &'src str) -> Self {
        Self {
            lexer: Lexer::new(src.chars()),
            ended: false,
        }
    }
}
impl<I: Iterator<Item = char> + Clone> TokenStream<Peekable<I>> {
    #[allow(dead_code)]
    pub fn from_iter<II: IntoIterator<IntoIter = I>>(src: II) -> Self {
        Self {
            lexer: Lexer::new(src.into_iter()),
            ended: false,
        }
    }
}

impl<T: Iterator<Item = char> + Clone> Iterator for TokenStream<Peekable<T>> {
    type Item = (Token, crate::Location);

    fn next(&mut self) -> Option<Self::Item> {
        if self.ended {
            None
        } else {
            let (token, span) = self.lexer.lex();
            if token.is_eof() {
                self.ended = true;
            }
            Some((token, span))
        }
    }
}

#[cfg(test)]
mod tests {
    use crate::tokens::Token;

    use super::TokenStream;
    use itertools::Itertools;

    #[test]
    #[ignore = "for debugging only"]
    fn debugging() {
        let tokens = TokenStream::from_source(
            "
let match_expr_with_block x : int32 -> int32 = match x where
| 1 ->
    let a : int32 = 2;
    [a,1,2,3];
    a*3
| 2 ->
    2
| a -> a/2,
",
        )
        .map(fst)
        .collect_vec();
        println!("{:?}", tokens);
    }

    #[test]
    #[rustfmt::skip]
    fn explicit_generics() {
        use Token::*;
        assert_eq!(
            TokenStream::from_source(
                r#"for <T,U> let foo bar baz : T -> U -> int8 =
    bar + baz
"#
            )
            .map(fst)
            .collect_vec(),
            [
                For, Op("<".to_owned()), Ident("T".to_owned()), Comma, Ident("U".to_owned()), Op(">".to_owned()), Let, Ident("foo".to_owned()), Ident("bar".to_owned()), Ident("baz".to_owned()), Colon, Ident("T".to_owned()), Arrow, Ident("U".to_owned()), Arrow, Ident("int8".to_owned()), Op("=".to_owned()), 
                BeginBlock,
                    Ident("bar".to_owned()), Op("+".to_owned()), Ident("baz".to_owned()), 
                EoF
            ]
        )
    }

    #[test]
    fn array() {
        use Token::*;
        assert_eq!(
            TokenStream::from_source("[int32;3]").map(fst).collect_vec(),
            [
                BracketOpen,
                Ident("int32".to_string()),
                Seq,
                Integer(false, "3".to_string()),
                BracketClose,
                EoF
            ],
            "array of 3 int32s"
        );
    }

    #[test]
    #[rustfmt::skip]
    fn complex_type() {
        use Token::*;
        assert_eq!(
            TokenStream::from_source("Foo<Bar<int32->(),int32>>")
                .map(fst)
                .collect_vec(),
            [
                Ident("Foo".to_string()),
                Op("<".to_string()),
                    Ident("Bar".to_string()),
                    Op("<".to_string()),
                        Ident("int32".to_string()),
                        Arrow,
                        GroupOpen,
                        GroupClose,
                        Comma,
                        Ident("int32".to_string()),
                Op(">>".to_string()),
                EoF
            ]
        );
    }

    fn fst<T, U>((it, _): (T, U)) -> T {
        it
    }
    #[test]
    fn single_tokens() {
        assert_eq!(
            TokenStream::from_source(";").map(fst).collect_vec(),
            [Token::Seq, Token::EoF],
            "seq"
        );
        assert_eq!(
            TokenStream::from_source("let").map(fst).collect_vec(),
            [Token::Let, Token::EoF],
            "let token"
        );
        assert_eq!(
            TokenStream::from_source(":").map(fst).collect_vec(),
            [Token::Colon, Token::EoF],
            "colon"
        );
        assert_eq!(
            TokenStream::from_source("1").map(fst).collect_vec(),
            [Token::Integer(false, "1".to_owned()), Token::EoF],
            "int token"
        );
        assert_eq!(
            TokenStream::from_source("1.0").map(fst).collect_vec(),
            [Token::FloatingPoint(false, "1.0".to_owned()), Token::EoF],
            "float token"
        );
        assert_eq!(
            TokenStream::from_source("'l'").map(fst).collect_vec(),
            [Token::CharLiteral("l".to_owned()), Token::EoF],
            "char token"
        );
        assert_eq!(
            TokenStream::from_source("\"let\"").map(fst).collect_vec(),
            [Token::StringLiteral("let".to_owned()), Token::EoF],
            "string token"
        );
        assert_eq!(
            TokenStream::from_source("foo").map(fst).collect_vec(),
            vec![Token::Ident("foo".to_owned()), Token::EoF],
            "ident token"
        );
        assert_eq!(
            TokenStream::from_source("!=").map(fst).collect_vec(),
            vec![Token::Op("!=".to_owned()), Token::EoF],
            "op token"
        );

        assert_eq!(
            TokenStream::from_source("return").map(fst).collect_vec(),
            [Token::Return, Token::EoF],
            "return token"
        );

        assert_eq!(
            TokenStream::from_source("(").map(fst).collect_vec(),
            [Token::GroupOpen, Token::EoF],
            "open group token"
        );

        assert_eq!(
            TokenStream::from_source(")").map(fst).collect_vec(),
            [Token::GroupClose, Token::EoF],
            "close group token"
        );

        assert_eq!(
            TokenStream::from_source("->").map(fst).collect_vec(),
            [Token::Arrow, Token::EoF],
            "Arrow token"
        );

        assert_eq!(
            TokenStream::from_source("\n\t").map(fst).collect_vec(),
            [Token::BeginBlock, Token::EoF],
            "Begin block"
        );

        assert_eq!(
            TokenStream::from_source("type").map(fst).collect_vec(),
            [Token::Type, Token::EoF],
            "Type"
        );
        assert_eq!(
            TokenStream::from_source("enum").map(fst).collect_vec(),
            [Token::Enum, Token::EoF],
            "enum"
        );
        assert_eq!(
            TokenStream::from_source("{").map(fst).collect_vec(),
            [Token::CurlOpen, Token::EoF],
            "Open Curl"
        );
        assert_eq!(
            TokenStream::from_source("}").map(fst).collect_vec(),
            [Token::CurlClose, Token::EoF],
            "Close Curl"
        );
        assert_eq!(
            TokenStream::from_source(",").map(fst).collect_vec(),
            [Token::Comma, Token::EoF],
            "comma"
        );

        assert_eq!(
            TokenStream::from_source("match").map(fst).collect_vec(),
            [Token::Match, Token::EoF],
            "match"
        );
        assert_eq!(
            TokenStream::from_source("if").map(fst).collect_vec(),
            [Token::If, Token::EoF],
            "if"
        );
        assert_eq!(
            TokenStream::from_source("then").map(fst).collect_vec(),
            [Token::Then, Token::EoF],
            "then"
        );
        assert_eq!(
            TokenStream::from_source("else").map(fst).collect_vec(),
            [Token::Else, Token::EoF],
            "else"
        );

        assert_eq!(
            TokenStream::from_source("true")
                .map(|(a, _)| a)
                .collect_vec(),
            [Token::True, Token::EoF],
            "true"
        );
        assert_eq!(
            TokenStream::from_source("false")
                .map(|(a, _)| a)
                .collect_vec(),
            [Token::False, Token::EoF],
            "false"
        );
<<<<<<< HEAD
=======

        assert_eq!(
            TokenStream::from_source("[").map(|(a, _)| a).collect_vec(),
            [Token::ArrayOpen, Token::EoF],
            "array open ["
        );
        assert_eq!(
            TokenStream::from_source("]").map(|(a, _)| a).collect_vec(),
            [Token::ArrayClose, Token::EoF],
            "array close ]"
        );
        assert_eq!(
            TokenStream::from_source("extern").map(fst).collect_vec(),
            [Token::Extern, Token::EoF],
            ""
        )
>>>>>>> ba30eff1
    }

    #[test]
    fn literals_edge_cases() {
        assert_eq!(
            TokenStream::from_source("\"foo bar \\\"baz\"")
                .map(fst)
                .collect_vec(),
            [
                Token::StringLiteral("foo bar \\\"baz".to_owned()),
                Token::EoF
            ]
        );
        assert_eq!(
            TokenStream::from_source("\"\"").map(fst).collect_vec(),
            [Token::StringLiteral("".to_owned()), Token::EoF]
        );
        assert_eq!(
            TokenStream::from_source("\" \"").map(fst).collect_vec(),
            [Token::StringLiteral(" ".to_owned()), Token::EoF]
        );

        assert_eq!(
            TokenStream::from_source("' '").map(fst).collect_vec(),
            [Token::CharLiteral(" ".to_owned()), Token::EoF]
        );
    }

    #[test]
    fn array() {
        use Token::*;
        assert_eq!(
            TokenStream::from_source("[1,2,3,4]").map(fst).collect_vec(),
            [
                ArrayOpen,
                Integer(false, "1".to_string()),
                Comma,
                Integer(false, "2".to_string()),
                Comma,
                Integer(false, "3".to_string()),
                Comma,
                Integer(false, "4".to_string()),
                ArrayClose,
                EoF
            ]
        );
    }

    #[test]
    #[rustfmt::skip]
    fn generic_test() {
        use Token::*;
        assert_eq!(
            TokenStream::from_source(
r#"let foo : int32 =
    return 5;
"#,
            )
            .map(fst)
            .collect_vec(),
            [
                Let, Ident("foo".to_string()), Colon, Ident("int32".to_string()), Op("=".to_string()),
                BeginBlock,
                    Return, Integer(false, "5".to_string()),Seq,
                EoF
            ]
        )
    }

    #[test]
    #[rustfmt::skip]
    fn token_chain() {
        use Token::*;
        assert_eq!(
            TokenStream::from_source(
                r#"let depth1 =
    let depth2 =
        'c'
    return 1.0;

let bar : int32 = 1

let baz = "foo bar baz"

let group_test arg : ( int32 -> int32 ) -> int32
"#
            )
            .map(fst)
            .collect_vec(),
            [
                Let, Ident("depth1".to_owned()), Op("=".to_owned()), 
                BeginBlock,
                    Let, Ident("depth2".to_owned()), Op("=".to_owned()), 
                    BeginBlock,
                        CharLiteral("c".to_owned()), 
                    EndBlock,
                    Return, FloatingPoint(false,"1.0".to_owned()), Seq, 
                    
                EndBlock,
                Let, Ident("bar".to_owned()), Colon, Ident("int32".to_owned()), Op("=".to_owned()), Integer(false,"1".to_owned()),
                
                Let, Ident("baz".to_owned()), Op("=".to_owned()),  StringLiteral("foo bar baz".to_owned()),  
                
                Let, Ident("group_test".to_owned()), Ident("arg".to_owned()), Colon, GroupOpen, Ident("int32".to_owned()), Arrow, Ident("int32".to_owned()), GroupClose, Arrow, Ident("int32".to_owned()), 
                EoF,
            ]
        )
    }

    #[test]
    #[rustfmt::skip]
    fn from_file() {
        const SRC: &'static str = include_str!("../../samples/test.fb");
        use Token::*;
        assert_eq!(
            TokenStream::from_source(SRC).map(fst).collect_vec(),
            [
                Let, Ident("foo".to_owned()), Colon, Ident("int32".to_owned()), Op("=".to_owned()), Integer(false, "3".to_owned()),
                
                Let, Ident("bar".to_owned()), Ident("quz".to_owned()), Colon, Ident("int32".to_owned()), Arrow, Ident("int32".to_owned()), Op("=".to_owned()),
                BeginBlock,
                    Let, Ident("baz".to_owned()), Colon, Ident("str".to_owned()), Op("=".to_owned()), StringLiteral("merp \\\" yes".to_owned()),Seq,
                    Return, Integer(false, "2".to_owned()),Seq,
                EndBlock,
                
                Let, Op("^^".to_owned()), Ident("lhs".to_owned()), Ident("rhs".to_owned()), Colon, Ident("int32".to_owned()), Arrow, Ident("int32".to_owned()), Arrow, Ident("int32".to_owned()), Op("=".to_owned()),
                BeginBlock,
                    Ident("bar".to_string()), Ident("foo".to_owned()),Seq,
                    Return, Integer(false, "1".to_owned()),Seq,
                EoF
            ]
        )
    }

    #[test]
    #[rustfmt::skip]
    fn chain_fn_calls() {
        const SRC: &'static str = r#"
let main _ : int32 -> int32 = 
    put_int32 100;
    print_str "v";
    return 32;
"#;

        use Token::*;
        assert_eq!(
            TokenStream::from_source(SRC).map(fst).collect_vec(),
            [
            
            Let, Ident("main".to_owned()), Ident("_".to_owned()), Colon, Ident("int32".to_owned()), Arrow, Ident("int32".to_owned()), Op("=".to_owned()),
            BeginBlock,
                Ident("put_int32".to_owned()), Integer(false,"100".to_owned()),Seq,
                Ident("print_str".to_owned()), StringLiteral("v".to_owned()),Seq,
                Return, Integer(false, "32".to_owned()),Seq,
            EoF
            ]
        )
    }

    #[test]
    #[rustfmt::skip]
    fn ingore_comments() {
        const SRC :&'static str = r#"
//first comment
let foo /*inline*/ x = 0;
"#;

        use Token::*;
        assert_eq!(
            TokenStream::from_source(SRC).collect_vec(),
            &[
                (Let,(2,0)), (Ident("foo".to_string()),(2,4)), (Ident("x".to_string()),(2,19)), (Op("=".to_string()),(2,21)), (Integer(false, "0".to_string()),(2,23)), (Seq,(2,24)),
                (EoF,(3,0))
            ]
        )
    }

    #[test]
    #[rustfmt::skip]
    fn types() {
        const SRC : &'static str = r#"
type Foo = {
    a : int32,
}

enum Bar =
| A
| B int32
| C { a:int32, }"#;
        use Token::*;
        assert_eq!(
            TokenStream::from_source(SRC).map(|(a,_)| a).collect_vec(),
            [
            
            Type, Ident("Foo".to_string()), Op("=".to_string()), CurlOpen, 
            BeginBlock,
                Ident("a".to_owned()), Colon, Ident("int32".to_string()), Comma, 
            EndBlock,
            CurlClose,
            
            Enum, Ident("Bar".to_string()), Op("=".to_string()), 
            Op("|".to_string()), Ident("A".to_string()), 
            Op("|".to_string()), Ident("B".to_string()), Ident("int32".to_string()), 
            Op("|".to_string()), Ident("C".to_string()), CurlOpen, Ident("a".to_owned()), Colon, Ident("int32".to_string()), Comma, CurlClose, 
            EoF
            ]
        )
    }

    #[test]
    #[rustfmt::skip]
    fn control_flow() {
        use Token::*;
        const SRC_MATCH: &'static str = r#"
match x where
| Foo::Y bar -> ()
| Foo::Z { a, b } -> ()
"#;
        assert_eq!(
            TokenStream::from_source(SRC_MATCH)
                .map(fst)
                .collect_vec(),
            [
                
                Match,Ident("x".to_string()),Where,
                Op("|".to_string()),Ident("Foo".to_string()),Colon,Colon,Ident("Y".to_string()),Ident("bar".to_string()),Arrow,GroupOpen,GroupClose,
                Op("|".to_string()),Ident("Foo".to_string()),Colon,Colon,Ident("Z".to_string()),CurlOpen,Ident("a".to_string()),Comma,Ident("b".to_string()),CurlClose,Arrow,GroupOpen,GroupClose,
                EoF
            ],
            "Match"
        );

        const SRC_IF: &'static str = r#"
if cond then
    a
else
    b
"#;
        assert_eq!(
            TokenStream::from_source(SRC_IF)
                .map(fst)
                .collect_vec(),
            [
                
                If,
                Ident("cond".to_string()),
                Then,
                
                BeginBlock,
                Ident("a".to_string()),
                
                EndBlock,
                Else,
                
                BeginBlock,
                Ident("b".to_string()),
                
                EoF
            ],
            "If then else multiline"
        );
        assert_eq!(
            TokenStream::from_source("if cond then a else b")
                .map(fst)
                .collect_vec(),
            [
                If,
                Ident("cond".to_string()),
                Then,
                Ident("a".to_string()),
                Else,
                Ident("b".to_string()),
                EoF
            ]
        );
    }

    #[test]
    #[rustfmt::skip]
    fn locations() {
        use Token::*;
        const SRC : &'static str = include_str!("../test_sources/basic.fb");
        let tokens = TokenStream::from_source(SRC).collect_vec();
        assert_eq!(
            tokens,
            [
                (Let,(0,0)), (Ident("first".to_string()),(0,4)),(Ident("a".to_string()),(0,10)),(Ident("b".to_string()),(0,12)), (Op("=".to_string()),(0,14)), (Integer(false,"0".to_string()),(0,16)), (Seq,(0,17)),
                
                (Let,(2,0)), (Ident("second".to_string()),(2,4)),(Ident("a".to_string()),(2,11)),(Ident("b".to_string()),(2,13)), (Op("=".to_string()),(2,15)), (Integer(false,"0".to_string()),(2,17)), (Seq,(2,18)),
                (EoF,(2,19))
            ]
        )
    }
}<|MERGE_RESOLUTION|>--- conflicted
+++ resolved
@@ -86,23 +86,14 @@
             }
 
             match c {
-<<<<<<< HEAD
-                '[' => (Token::BracketOpen, (self.curr_line, self.curr_col)),
-                ']' => (Token::BracketClose, (self.curr_line, self.curr_col)),
-                ';' => (Token::Seq, (self.curr_line, self.curr_col)),
-                ',' => (Token::Comma, (self.curr_line, self.curr_col)),
-                '(' => (Token::GroupOpen, (self.curr_line, self.curr_col)),
-                ')' => (Token::GroupClose, (self.curr_line, self.curr_col)),
-                '{' => (Token::CurlOpen, (self.curr_line, self.curr_col)),
-                '}' => (Token::CurlClose, (self.curr_line, self.curr_col)),
-=======
                 ';' => (Token::Seq, (self.curr_line, start_col)),
                 ',' => (Token::Comma, (self.curr_line, start_col)),
                 '(' => (Token::GroupOpen, (self.curr_line, start_col)),
                 ')' => (Token::GroupClose, (self.curr_line, start_col)),
                 '{' => (Token::CurlOpen, (self.curr_line, start_col)),
                 '}' => (Token::CurlClose, (self.curr_line, start_col)),
->>>>>>> ba30eff1
+                '[' => (Token::BracketOpen, (self.curr_line, start_col)),
+                ']' => (Token::BracketClose, (self.curr_line, start_col)),
                 '\'' => {
                     let mut prev = '\0';
                     let inside = self
@@ -687,8 +678,6 @@
             [Token::False, Token::EoF],
             "false"
         );
-<<<<<<< HEAD
-=======
 
         assert_eq!(
             TokenStream::from_source("[").map(|(a, _)| a).collect_vec(),
@@ -705,7 +694,6 @@
             [Token::Extern, Token::EoF],
             ""
         )
->>>>>>> ba30eff1
     }
 
     #[test]
