--- conflicted
+++ resolved
@@ -2501,10 +2501,7 @@
 
     fn as_statement(
         arm: ast::MatchArm,
-<<<<<<< HEAD
-=======
         known_externs: &HashMap<String, ResolvedType>,
->>>>>>> ba30eff1
         known_values: &HashMap<String, ResolvedType>,
         known_types: &HashMap<String, ast::TypeDefinition>,
         expected_comp: &ResolvedType,
@@ -4122,15 +4119,9 @@
                                             "1".to_string(),
                                             types::INT32
                                         ),
-<<<<<<< HEAD
-                                        block: vec![TypedStatement::Discard(
-                                            TypedExpr::FnCall(TypedFnCall {
-                                                loc: (16, 16),
-=======
                                         block: vec![
                                             TypedStatement::Discard(TypedExpr::FnCall(TypedFnCall {
                                                 loc: (16, 15),
->>>>>>> ba30eff1
                                                 value: TypedExpr::ValueRead(
                                                     "foo".to_string(),
                                                     ResolvedType::Function {
@@ -4150,15 +4141,9 @@
                                                 ),
                                                 rt: types::UNIT,
                                                 arg_t: types::INT32,
-<<<<<<< HEAD
-                                            }),
-                                            (16, 16)
-                                        )],
-=======
                                                 is_extern:false,
                                             }),(16,15))
                                         ],
->>>>>>> ba30eff1
                                         ret: None
                                     },
                                     TypedMatchArm {
