--- conflicted
+++ resolved
@@ -183,15 +183,11 @@
 
     pub(crate) fn get_generics(&self) -> Vec<String> {
         match self {
-<<<<<<< HEAD
             TypedDeclaration::Mod(_) => Vec::new(),
             TypedDeclaration::Value(v) => v.generictypes.as_ref().map(|g| g.decls.iter().map(|(_,it)|{
                 let ResolvedType::Generic { name, .. } = it else {unreachable!()};
                 name.clone()
             }).collect()).unwrap_or_else(Vec::new),
-=======
-            TypedDeclaration::Value(v) => v.generictypes.clone(),
->>>>>>> a5976eaf
             TypedDeclaration::TypeDefinition(define) => define.get_generics(),
         }
     }
@@ -289,17 +285,10 @@
 
 #[derive(Debug, PartialEq, Clone)]
 pub struct StructDefinition {
-<<<<<<< HEAD
     pub(crate) ident: String,
     pub(crate) generics: Option<ResolvedGenericsDecl>,
     pub(crate) fields: Vec<ast::FieldDecl>,
     pub(crate) loc: crate::Location,
-=======
-    pub ident: String,
-    pub generics: Vec<String>,
-    pub fields: Vec<crate::ast::FieldDecl>,
-    pub loc: crate::Location,
->>>>>>> a5976eaf
 }
 
 impl StructDefinition {
@@ -373,7 +362,6 @@
 
 #[derive(Debug, PartialEq, Clone)]
 pub struct TypedValueDeclaration {
-<<<<<<< HEAD
     pub(crate) loc: crate::Location,
     pub(crate) is_op: bool,
     pub(crate) ident: String,
@@ -385,19 +373,6 @@
 }
 pub(crate) fn collect_args(t: &ResolvedType) -> Vec<ResolvedType> {
     if let ResolvedType::Function { arg, returns, .. } = t {
-=======
-    pub loc: crate::Location,
-    pub is_op: bool,
-    pub ident: String,
-    pub args: Vec<ArgDeclaration>,
-    pub value: TypedValueType,
-    pub ty: ResolvedType,
-    pub generictypes: Vec<String>,
-    pub is_curried: bool,
-}
-pub fn collect_args(t: &ResolvedType) -> Vec<ResolvedType> {
-    if let ResolvedType::Function { arg, returns } = t {
->>>>>>> a5976eaf
         [arg.as_ref().clone()]
             .into_iter()
             .chain(collect_args(&returns))
@@ -464,11 +439,7 @@
             is_curried,
             ty: if is_curried { value.get_ty() } else { ty },
             value,
-<<<<<<< HEAD
             generictypes : generictypes.map(ResolvedGenericsDecl::from),
-=======
-            generictypes: generics,
->>>>>>> a5976eaf
         })
     }
     fn lower_generics(&mut self, context: &mut LoweringContext) {
@@ -1217,13 +1188,8 @@
 
     pub(crate) fn get_loc(&self) -> crate::Location {
         match self {
-<<<<<<< HEAD
             Self::IntegerLiteral { value:_, size: _ } => todo!(),
             Self::FloatLiteral { value: _, size:_ } => todo!(),
-=======
-            Self::IntegerLiteral { value, size } => (0,0),
-            Self::FloatLiteral { value, size } => todo!(),
->>>>>>> a5976eaf
             Self::StringLiteral(_) => todo!(),
             Self::CharLiteral(_) => todo!(),
             Self::UnitLiteral => todo!(),
@@ -1779,13 +1745,7 @@
     if args.is_empty() || !fun.is_generic() {
         return (fun, vec![]);
     }
-<<<<<<< HEAD
     let ResolvedType::Function { arg, returns, loc } = &fun else { unreachable!() };
-=======
-    let ResolvedType::Function { arg, returns } = &fun else {
-        unreachable!()
-    };
->>>>>>> a5976eaf
     let arg_t = args.pop().unwrap();
     if let ResolvedType::Generic { name, .. } = arg.as_ref() {
         let fun = returns.replace_generic(name, arg_t.clone());
@@ -2004,25 +1964,8 @@
                         (lhs, _) if lhs.is_float() => lhs,
                         (_, rhs) if rhs.is_float() => rhs,
                         (lhs, rhs) => {
-<<<<<<< HEAD
                             let ResolvedType::Int { signed : _lhs_signed, width : lhs_w } = lhs else { unreachable!() };
                             let ResolvedType::Int { signed : _rhs_signed, width : rhs_w } = rhs else { unreachable!() };
-=======
-                            let ResolvedType::Int {
-                                signed: lhs_signed,
-                                width: lhs_w,
-                            } = lhs
-                            else {
-                                unreachable!()
-                            };
-                            let ResolvedType::Int {
-                                signed: rhs_signed,
-                                width: rhs_w,
-                            } = rhs
-                            else {
-                                unreachable!()
-                            };
->>>>>>> a5976eaf
                             let max = lhs_w.max(rhs_w);
                             ResolvedType::Float {
                                 width: match max {
@@ -2257,25 +2200,8 @@
                             (lhs, _) if lhs.is_float() => lhs,
                             (_, rhs) if rhs.is_float() => rhs,
                             (lhs, rhs) => {
-<<<<<<< HEAD
                                 let ResolvedType::Int { signed : _lhs_signed, width : lhs_w } = lhs else { unreachable!() };
                                 let ResolvedType::Int { signed : _rhs_signed, width : rhs_w } = rhs else { unreachable!() };
-=======
-                                let ResolvedType::Int {
-                                    signed: lhs_signed,
-                                    width: lhs_w,
-                                } = lhs
-                                else {
-                                    unreachable!()
-                                };
-                                let ResolvedType::Int {
-                                    signed: rhs_signed,
-                                    width: rhs_w,
-                                } = rhs
-                                else {
-                                    unreachable!()
-                                };
->>>>>>> a5976eaf
                                 let max = lhs_w.max(rhs_w);
                                 ResolvedType::Float {
                                     width: match max {
@@ -2938,12 +2864,7 @@
                         ty: types::INT32,
                         id: 0
                     }),
-<<<<<<< HEAD
                     generictypes: None
-=======
-                    generics: Vec::new(),
-                    id: 0,
->>>>>>> a5976eaf
                 }),
                 &HashMap::new(),
                 &HashMap::new(),
@@ -3033,14 +2954,9 @@
                     }],
                     ty: ResolvedType::Function {
                         arg: types::INT32.boxed(),
-<<<<<<< HEAD
                         returns: types::INT32.boxed(),
                         loc:(0,0)
                     }),
-=======
-                        returns: types::INT32.boxed()
-                    },
->>>>>>> a5976eaf
                     value: ast::ValueType::Function(vec![ast::Statement::Return(
                         ast::Expr::NumericLiteral {
                             value: "1".to_string(),
@@ -3049,12 +2965,7 @@
                         },
                         (0, 0)
                     )]),
-<<<<<<< HEAD
                     generictypes: None,
-=======
-                    id: 0,
-                    generics: Vec::new(),
->>>>>>> a5976eaf
                 }),
                 &HashMap::new(),
                 &HashMap::new(),
@@ -3100,13 +3011,8 @@
             r#"
 for<T> let test a : T -> T = a
 
-<<<<<<< HEAD
 let main _ : () -> () =
     test 3;
-=======
-let main x : int32 -> () =
-    test x;
->>>>>>> a5976eaf
 "#,
             // test 3; this will be an inference error of "Unable to determine type of a NumericLiteral"
         );
@@ -3143,15 +3049,7 @@
                 ident: "test".to_string(),
                 args: vec![ArgDeclaration {
                     ident: "a".to_string(),
-<<<<<<< HEAD
                     loc: (1, 16)
-=======
-                    loc: (1, 17),
-                    ty: ResolvedType::Generic {
-                        name: "T".to_string()
-                    },
-                    id: 1
->>>>>>> a5976eaf
                 }],
                 value: TypedValueType::Expr(TypedExpr::ValueRead(
                     "a".to_string(),
@@ -3196,23 +3094,12 @@
                 loc: (3, 4),
                 is_op: false,
                 ident: "main".to_string(),
-<<<<<<< HEAD
                 args: vec![ArgDeclation {
                     ident: "_".to_string(),
                     loc: (3, 9)
                 }],
                 value: TypedValueType::Function(vec![TypedStatement::FnCall(TypedFnCall {
                     loc: (4, 4),
-=======
-                args: vec![ArgDeclaration {
-                    ident: "x".to_string(),
-                    loc: (3, 10),
-                    ty: types::INT32,
-                    id: 4
-                }],
-                value: TypedValueType::Function(vec![TypedStatement::FnCall(TypedFnCall {
-                    loc: (4, 10),
->>>>>>> a5976eaf
                     value: TypedExpr::ValueRead(
                         "test".to_string(),
                         ResolvedType::Function {
@@ -3239,14 +3126,9 @@
                     arg_t: types::INT32
                 })]),
                 ty: ResolvedType::Function {
-<<<<<<< HEAD
                     arg: types::UNIT.boxed(),
                     returns: types::UNIT.boxed(),
                     loc:(0,0)
-=======
-                    arg: types::INT32.boxed(),
-                    returns: types::UNIT.boxed()
->>>>>>> a5976eaf
                 },
                 generictypes: None,
                 is_curried: false,
@@ -3354,13 +3236,8 @@
                 loc: (6, 4),
                 is_op: false,
                 ident: "first".to_string(),
-<<<<<<< HEAD
                 args: vec![ArgDeclation {
                     loc: (6, 10),
-=======
-                args: vec![ArgDeclaration {
-                    loc: (6, 11),
->>>>>>> a5976eaf
                     ident: "a".to_string(),
                     ty: ResolvedType::User { name: "Tuple".to_string(), generics: vec![types::INT32, types::FLOAT64] },
                     id: 1
@@ -3456,15 +3333,7 @@
                 ident: "test".to_string(),
                 args: vec![ArgDeclaration {
                     ident: "a".to_string(),
-<<<<<<< HEAD
                     loc: (1, 16)
-=======
-                    loc: (1, 17),
-                    ty: ResolvedType::Generic {
-                        name: "T".to_string()
-                    },
-                    id: 1
->>>>>>> a5976eaf
                 }],
                 value: TypedValueType::Function(vec![TypedStatement::Return(
                     TypedExpr::ValueRead(
@@ -3512,7 +3381,6 @@
                 loc: (4, 4),
                 is_op: false,
                 ident: "main".to_string(),
-<<<<<<< HEAD
                 args: vec![ArgDeclation {
                     ident: "_".to_string(),
                     loc: (4, 9)
@@ -3520,17 +3388,6 @@
                 value: TypedValueType::Function(vec![
                     TypedStatement::FnCall(TypedFnCall {
                         loc: (5, 4),
-=======
-                args: vec![ArgDeclaration {
-                    ident: "x".to_string(),
-                    loc: (4, 10),
-                    ty: types::INT32,
-                    id: 4
-                }],
-                value: TypedValueType::Function(vec![
-                    TypedStatement::FnCall(TypedFnCall {
-                        loc: (5, 10),
->>>>>>> a5976eaf
                         value: TypedExpr::ValueRead(
                             "test<int32>".to_string(),
                             ResolvedType::Function {
@@ -3573,13 +3430,7 @@
                 ident: "test<int32>".to_string(),
                 args: vec![ArgDeclaration {
                     ident: "a".to_string(),
-<<<<<<< HEAD
                     loc: (1, 16)
-=======
-                    loc: (1, 17),
-                    ty: types::INT32,
-                    id: 1
->>>>>>> a5976eaf
                 }],
                 value: crate::typed_ast::TypedValueType::Function(vec![TypedStatement::Return(
                     TypedExpr::ValueRead("a".to_string(), types::INT32, (2, 11)),
@@ -3646,19 +3497,10 @@
             &TypedDeclaration::Value(TypedValueDeclaration {
                 loc: (1, 4),
                 is_op: false,
-<<<<<<< HEAD
                 ident: "Tests::test::expr_with_statement".to_string(),
                 args: vec![crate::ast::ArgDeclation {
                     loc: (1, 24),
                     ident: "a".to_string()
-=======
-                ident: "expr_with_statement".to_string(),
-                args: vec![ArgDeclaration {
-                    loc: (1, 25),
-                    ident: "a".to_string(),
-                    ty: types::BOOL,
-                    id: 1
->>>>>>> a5976eaf
                 }],
                 value: TypedValueType::Expr(TypedExpr::IfExpr(TypedIfExpr {
                     cond: TypedExpr::ValueRead("a".to_string(), types::BOOL, (1, 47)).boxed(),
@@ -3740,7 +3582,6 @@
                 is_op: false,
                 ident: "statement_with_else_if".to_string(),
                 args: vec![
-<<<<<<< HEAD
                     crate::ast::ArgDeclation {
                         loc: (8, 27),
                         ident: "a".to_string()
@@ -3748,19 +3589,6 @@
                     crate::ast::ArgDeclation {
                         loc: (8, 29),
                         ident: "b".to_string()
-=======
-                    ArgDeclaration {
-                        loc: (8, 28),
-                        ident: "a".to_string(),
-                        ty: types::BOOL,
-                        id: 13
-                    },
-                    ArgDeclaration {
-                        loc: (8, 30),
-                        ident: "b".to_string(),
-                        ty: types::BOOL,
-                        id: 14
->>>>>>> a5976eaf
                     },
                 ],
                 ty: ResolvedType::Function {
@@ -3876,7 +3704,6 @@
                 is_op: false,
                 ident: "simple_expr".to_string(),
                 args: vec![
-<<<<<<< HEAD
                     ast::ArgDeclation {
                         loc: (1, 16),
                         ident: "a".to_string()
@@ -3884,19 +3711,6 @@
                     ast::ArgDeclation {
                         loc: (1, 18),
                         ident: "fun".to_string()
-=======
-                    ast::ArgDeclaration {
-                        loc: (1, 17),
-                        ident: "a".to_string(),
-                        ty: types::INT32,
-                        id: 1
-                    },
-                    ast::ArgDeclaration {
-                        loc: (1, 19),
-                        ident: "fun".to_string(),
-                        ty: types::INT32.fn_ty(&types::INT32),
-                        id: 2
->>>>>>> a5976eaf
                     },
                 ],
                 value: TypedValueType::Expr(TypedExpr::Match(TypedMatch {
@@ -4008,7 +3822,6 @@
                 is_op: false,
                 ident: "nest_in_call".to_string(),
                 args: vec![
-<<<<<<< HEAD
                     ast::ArgDeclation {
                         loc: (6, 17),
                         ident: "a".to_string()
@@ -4016,19 +3829,6 @@
                     ast::ArgDeclation {
                         loc: (6, 19),
                         ident: "fun".to_string()
-=======
-                    ast::ArgDeclaration {
-                        loc: (6, 18),
-                        ident: "a".to_string(),
-                        ty: types::INT32,
-                        id: 16
-                    },
-                    ast::ArgDeclaration {
-                        loc: (6, 20),
-                        ident: "fun".to_string(),
-                        ty: types::INT32.fn_ty(&types::INT32),
-                        id: 17
->>>>>>> a5976eaf
                     },
                 ],
                 value: TypedValueType::Expr(TypedExpr::FnCall(TypedFnCall {
@@ -4138,7 +3938,6 @@
                 is_op: false,
                 ident: "as_statement".to_string(),
                 args: vec![
-<<<<<<< HEAD
                     ast::ArgDeclation {
                         loc: (12, 17),
                         ident: "a".to_string()
@@ -4146,19 +3945,6 @@
                     ast::ArgDeclation {
                         loc: (12, 19),
                         ident: "b".to_string()
-=======
-                    ast::ArgDeclaration {
-                        loc: (12, 18),
-                        ident: "a".to_string(),
-                        ty: types::INT32,
-                        id: 31
-                    },
-                    ast::ArgDeclaration {
-                        loc: (12, 20),
-                        ident: "b".to_string(),
-                        ty: types::INT32,
-                        id: 32
->>>>>>> a5976eaf
                     },
                 ],
                 value: TypedValueType::Function(vec![TypedStatement::Match(TypedMatch {
@@ -4182,25 +3968,15 @@
                                             "1".to_string(),
                                             types::INT32
                                         ),
-<<<<<<< HEAD
                                         block: vec![
                                             TypedStatement::Discard(TypedExpr::FnCall(TypedFnCall {
                                                 loc: (16, 15),
-=======
-                                        block: vec![TypedStatement::Discard(
-                                            TypedExpr::FnCall(TypedFnCall {
-                                                loc: (16, 16),
->>>>>>> a5976eaf
                                                 value: TypedExpr::ValueRead(
                                                     "foo".to_string(),
                                                     ResolvedType::Function {
                                                         arg: types::INT32.boxed(),
-<<<<<<< HEAD
                                                         returns: types::INT32.boxed(),
                                                         loc:(0,0)
-=======
-                                                        returns: types::UNIT.boxed()
->>>>>>> a5976eaf
                                                     },
                                                     (16, 15)
                                                 )
@@ -4214,14 +3990,8 @@
                                                 ),
                                                 rt: types::UNIT,
                                                 arg_t: types::INT32,
-<<<<<<< HEAD
                                             }),(16,15))
                                         ],
-=======
-                                            }),
-                                            (16, 16)
-                                        )],
->>>>>>> a5976eaf
                                         ret: None
                                     },
                                     TypedMatchArm {
@@ -4236,12 +4006,8 @@
                                                 "foo".to_string(),
                                                 ResolvedType::Function {
                                                     arg: types::INT32.boxed(),
-<<<<<<< HEAD
                                                     returns: types::INT32.boxed(),
                                                     loc:(0,0)
-=======
-                                                    returns: types::UNIT.boxed()
->>>>>>> a5976eaf
                                                 },
                                                 (18, 12)
                                             )
