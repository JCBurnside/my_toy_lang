use std::{
    collections::{HashMap, HashSet},
    mem::size_of,
    ops::{Range, RangeFrom},
    sync::atomic::{AtomicUsize, Ordering},
};

use crate::{typed_ast, util::ExtraUtilFunctions};
#[cfg(feature = "full")]
use inkwell::{
    context::Context,
    debug_info::{DIFile, DIFlags, DIFlagsConstants, DISubroutineType, DIType, DebugInfoBuilder},
    targets::TargetData,
    types::{AnyType, AnyTypeEnum, BasicType, BasicTypeEnum, FunctionType},
    AddressSpace,
};


use itertools::Itertools;
#[derive(Hash, PartialEq, Eq, PartialOrd, Ord, Clone, Copy, Debug)]
pub enum IntWidth {
    Eight,
    Sixteen,
    ThirtyTwo,
    SixtyFour,
}

impl IntWidth {
    pub fn from_str(s: &str) -> Self {
        match s.as_ref() {
            "8" => Self::Eight,
            "16" => Self::Sixteen,
            "32" => Self::ThirtyTwo,
            "64" => Self::SixtyFour,
            _ => unimplemented!("custom width ints not supported currently"),
        }
    }

    fn as_bits(&self) -> u64 {
        match self {
            Self::Eight => 8,
            Self::Sixteen => 16,
            Self::ThirtyTwo => 32,
            Self::SixtyFour => 64,
        }
    }

    fn to_string(&self) -> String {
        match self {
            Self::Eight => "8".to_string(),
            Self::Sixteen => "16".to_string(),
            Self::ThirtyTwo => "32".to_string(),
            Self::SixtyFour => "64".to_string(),
        }
    }
}

#[derive(Hash, PartialEq, Eq, PartialOrd, Ord, Clone, Copy, Debug)]
pub enum FloatWidth {
    ThirtyTwo,
    SixtyFour,
}
impl FloatWidth {
    pub fn from_str(s: &str) -> Self {
        match s.as_ref() {
            "32" => Self::ThirtyTwo,
            "64" => Self::SixtyFour,
            _ => unimplemented!("custom width floats not supported"),
        }
    }

    fn as_bits(&self) -> u64 {
        match self {
            Self::ThirtyTwo => 32,
            Self::SixtyFour => 64,
        }
    }

    pub(crate) fn to_string(&self) -> String {
        match self {
            Self::ThirtyTwo => "32".to_string(),
            Self::SixtyFour => "64".to_string(),
        }
    }
}

#[derive(Hash, Clone, Debug, PartialEq, Eq)]
pub enum ResolvedType {
    Unknown(usize),
    Bool,
    Number,
    Int {
        signed: bool,
        width: IntWidth,
    },
    Float {
        width: FloatWidth,
    },
    Char,
    Str,
    //probably going to be implimented as a null checked pointer (at time of creation).
    Ref {
        underlining: Box<ResolvedType>,
    },
    Pointer {
        underlining: Box<ResolvedType>,
    },
    Unit,
    //used as rt only
    Void,
    Slice {
        underlining: Box<ResolvedType>,
    },
    Function {
        arg: Box<ResolvedType>,
        returns: Box<ResolvedType>,
    },
    User {
        name: String,
        generics: Vec<ResolvedType>,
    },

    Array {
        underlining: Box<ResolvedType>,
        size: usize,
    },
    // ForwardUser{name:String},
    Alias {
        actual: Box<ResolvedType>,
    },
    Generic {
        name: String,
    },
    Error,
}

impl ResolvedType {
    pub(crate) fn replace_unkown_with(&mut self, id: usize, ty: Self) {
        match self {
            Self::Unknown(i) if *i == id => *self = ty,
            Self::Ref { underlining }
            | Self::Pointer { underlining }
            | Self::Slice { underlining }
            | Self::Array { underlining, .. } => underlining.replace_unkown_with(id, ty),
            Self::Function { arg, returns } => {
                arg.replace_unkown_with(id, ty.clone());
                returns.replace_unkown_with(id, ty);
            }
            Self::User { generics, .. } => {
                for generic in generics {
                    generic.replace_unkown_with(id, ty.clone());
                }
            }
            _ => (),
        }
    }

    pub(crate) fn check_equality(&self, other: &Self) -> bool {
        match (self, other) {
            (&INT8 | &INT16 | &INT32 | &INT64 | &FLOAT32, &Self::Number) => true,
            (&Self::Number, &INT8 | &INT16 | &INT32 | &INT64 | &FLOAT32) => true,
            _ => self == other,
        }
    }

    pub(crate) fn check_function(&self, args: &[Self]) -> bool {
        println!("{args:#?}");
        if args.len() == 0 {
            true
        } else if let Self::Function { arg, returns } = self {
            arg.check_equality(&args[0]) && returns.check_function(&args[1..])
        } else {
            false
        }
    }

    pub fn fn_ty(&self, returns: &Self) -> Self {
        Self::Function {
            arg: self.clone().boxed(),
            returns: returns.clone().boxed(),
        }
    }

    pub fn is_void_or_unit(&self) -> bool {
        match self {
            Self::Void | Self::Unit => true,
            _ => false,
        }
    }

    pub fn is_user(&self) -> bool {
        matches!(self, Self::User { .. })
    }

    pub fn get_all_types(&self) -> HashSet<String> {
        match self {
            ResolvedType::User { .. }
            | ResolvedType::Bool
            | ResolvedType::Int { .. }
            | ResolvedType::Float { .. }
            | ResolvedType::Char
            | ResolvedType::Str => [self.to_string()].into(),
            ResolvedType::Ref { underlining }
            | ResolvedType::Pointer { underlining }
            | ResolvedType::Slice { underlining }
            | ResolvedType::Array { underlining, .. } => {
                let tys = underlining.get_all_types();
                tys
            }
            ResolvedType::Function { arg, returns } => {
                let mut tys = arg.get_all_types();
                tys.extend(returns.get_all_types().into_iter());
                tys
            }
            ResolvedType::Alias { actual } => actual.get_all_types(),
            ResolvedType::Unit
            | ResolvedType::Number
            | ResolvedType::Void
            | ResolvedType::Generic { .. }
            | ResolvedType::Unknown(_) => HashSet::new(),
            ResolvedType::Error => todo!(),
        }
    }

    pub fn as_c_function(&self) -> (Vec<Self>, Self) {
        // (args, return type)
        match self {
            Self::Function { arg, returns } => {
                let (mut args, rt) = returns.as_c_function();
                args.push(arg.as_ref().clone());
                (args, rt)
            }
            _ => (Vec::new(), self.clone()),
        }
    }

    pub fn replace_generic(&self, name: &str, new_ty: Self) -> Self {
        match self {
            Self::Generic { name: old_name } if old_name == name => new_ty,
            Self::Function { arg, returns } => Self::Function {
                arg: Box::new(arg.replace_generic(name, new_ty.clone())),
                returns: Box::new(returns.replace_generic(name, new_ty)),
            },
            _ => self.clone(),
        }
    }

    fn find_first_generic_arg(&self) -> String {
        match self {
            Self::Function { arg, returns } => {
                if arg.is_generic() {
                    arg.find_first_generic_arg()
                } else {
                    returns.find_first_generic_arg()
                }
            }
            Self::Generic { name } => name.clone(),
            _ => unreachable!(),
        }
    }

    pub fn replace_first_generic(self, new_ty: Self) -> Self {
        let name = self.find_first_generic_arg();
        self.replace_generic(&name, new_ty)
    }

    pub fn is_generic(&self) -> bool {
        match self {
            Self::Function { arg, returns } => arg.is_generic() || returns.is_generic(),
            Self::Alias { actual } => actual.is_generic(),
            Self::Slice { underlining }
            | Self::Pointer { underlining }
            | Self::Ref { underlining } => underlining.is_generic(),
            Self::Generic { .. } => true,
            _ => false,
        }
    }

    pub fn is_function(&self) -> bool {
        match self {
            Self::Function { .. } => true,
            Self::Alias { actual } => actual.is_function(),
            Self::Pointer { underlining } | Self::Ref { underlining } => underlining.is_function(),
            _ => false,
        }
    }

    pub(crate) fn replace_user_with_generic(self, target_name: &str) -> Self {
        match self {
            ResolvedType::Ref { underlining } => Self::Ref {
                underlining: underlining.replace_user_with_generic(target_name).boxed(),
            },
            ResolvedType::Pointer { underlining } => Self::Ref {
                underlining: underlining.replace_user_with_generic(target_name).boxed(),
            },
            ResolvedType::Slice { underlining } => Self::Slice {
                underlining: underlining.replace_user_with_generic(target_name).boxed(),
            },
            ResolvedType::Function { arg, returns } => Self::Function {
                arg: arg.replace_user_with_generic(target_name).boxed(),
                returns: returns.replace_user_with_generic(target_name).boxed(),
            },
            ResolvedType::Array {
                underlining: underlying,
                size,
            } => Self::Array {
                underlining: underlying.replace_user_with_generic(target_name).boxed(),
                size,
            },
            ResolvedType::User { name, .. } if &name == target_name => {
                ResolvedType::Generic { name }
            }
            _ => self,
        }
    }

    pub(crate) fn lower_generics(&mut self, context: &mut typed_ast::LoweringContext) {
        match self {
            ResolvedType::Bool
            | ResolvedType::Int { .. }
            | ResolvedType::Float { .. }
            | ResolvedType::Char
            | ResolvedType::Str
            | ResolvedType::Unit
            | ResolvedType::Generic { .. }
            | ResolvedType::Void => (),
            ResolvedType::Pointer { underlining }
            | ResolvedType::Slice { underlining }
            | ResolvedType::Array { underlining, .. }
            | ResolvedType::Alias {
                actual: underlining,
            }
            | ResolvedType::Ref { underlining } => underlining.as_mut().lower_generics(context),
            ResolvedType::Function { arg, returns } => {
                arg.as_mut().lower_generics(context);
                returns.as_mut().lower_generics(context);
            }
            ResolvedType::User { name, generics } => {
                if generics.iter().any(ResolvedType::is_generic) || generics.len() == 0 {
                    return;
                }
                let new_name = format!(
                    "{}<{}>",
                    name.clone(),
                    generics.iter().map(ResolvedType::to_string).join(",")
                );
                if !context.generated_generics.contains_key(&new_name) {
                    let mut target = context.globals.get(name).unwrap().clone();
                    let zipped = target
                        .get_generics()
                        .into_iter()
                        .zip(generics.iter().cloned())
                        .collect_vec();
                    target.replace_types(&zipped, context);
                    target.lower_generics(context);
                    let _ = context.generated_generics.insert(new_name.clone(), target);
                }
                *name = new_name;
                *generics = Vec::new();
            }
            ResolvedType::Unknown(_) | ResolvedType::Number | ResolvedType::Error => (),
        }
    }

    pub fn replace(&self, nice_name: &str, actual: &str) -> Self {
        match self {
            Self::User { name, generics } => {
                if name == nice_name {
                    Self::User {
                        name: actual.to_string(),
                        generics: generics.clone(),
                    }
                } else {
                    Self::User {
                        name: name.clone(),
                        generics: generics
                            .iter()
                            .map(|it| it.replace(nice_name, actual))
                            .collect(),
                    }
                }
            }
            Self::Function { arg, returns } => Self::Function {
                arg: arg.replace(nice_name, actual).boxed(),
                returns: returns.replace(nice_name, actual).boxed(),
            },
            _ => self.clone(),
        }
    }

    pub(crate) fn remove_args(&self, arg: usize) -> Self {
        if arg == 0 {
            self.clone()
        } else {
            let Self::Function { returns, .. } = self else {
                unreachable!()
            };
            returns.remove_args(arg - 1)
        }
    }

    pub(crate) fn is_error(&self) -> bool {
        match self {
            Self::Error => true,
            _ => false,
        }
    }

    pub(crate) fn is_unknown(&self) -> bool {
        match self {
            Self::Number //since it can be one of many types.
            | Self::Unknown(_) => true,
            Self::Function { arg, returns } => arg.is_unknown() || returns.is_unknown(),
            _ => false,
        }
    }

    pub(crate) fn get_nth_arg(&self, idx: usize) -> Self {
        match self {
            Self::Function { arg, .. } if idx == 0 => arg.as_ref().clone(),
            Self::Function { returns, .. } => returns.get_nth_arg(idx - 1),
            _ => Self::Error,
        }
    }
    pub fn is_float(&self) -> bool {
        matches!(self, Self::Float { .. })
    }

    pub fn is_int(&self) -> bool {
        matches!(self, Self::Int { .. })
    }

    pub(crate) fn get_dependant_unknowns(&self) -> Vec<usize> {
        match self {
            Self::Unknown(id) => vec![*id],
            Self::Pointer { underlining }
            | Self::Slice { underlining }
            | Self::Array { underlining, .. }
            | Self::Ref { underlining } => underlining.get_dependant_unknowns(),
            Self::Function { arg, returns } => {
                let mut out = arg.get_dependant_unknowns();
                out.extend(returns.get_dependant_unknowns());
                out
            }
            Self::User { name, generics } => generics
                .iter()
                .flat_map(|it| it.get_dependant_unknowns())
                .collect(),
            Self::Alias { actual } => Vec::new(), //aliases can't be infered
            _ => Vec::new(),
        }
    }

    pub(crate) fn contains_unknown(&self, id: usize) -> bool {
        match self {
            Self::Unknown(i) => i == &id,
            Self::Array { underlining, .. }
            | Self::Ref { underlining }
            | Self::Pointer { underlining }
            | Self::Slice { underlining } => underlining.contains_unknown(id),
            Self::Function { arg, returns } => {
                arg.contains_unknown(id) || returns.contains_unknown(id)
            }
            _ => false,
        }
    }
}

impl ToString for ResolvedType {
    fn to_string(&self) -> String {
        match self {
            ResolvedType::Bool => "bool".to_string(),
            ResolvedType::Alias { actual } => actual.to_string(),
            ResolvedType::Char => "char".to_string(),
            ResolvedType::Float { width } => "float".to_string() + &width.to_string(),
            ResolvedType::Function { arg, returns } => {
                let arg = if arg.is_function() {
                    format!("({})", arg.to_string())
                } else {
                    arg.to_string()
                };
                format!("{}->{}", arg, returns.to_string())
            }
            ResolvedType::Generic { name, .. } => {
                format!("<GenericArg:{name}>")
            }
            ResolvedType::Int {
                signed: false,
                width,
            } => "uint".to_string() + &width.to_string(),
            ResolvedType::Int {
                signed: true,
                width,
            } => "int".to_string() + &width.to_string(),
            ResolvedType::Pointer { underlining } => "p_".to_string() + &underlining.to_string(),
            ResolvedType::Ref { .. } | ResolvedType::Slice { .. } => {
                todo!("how to serialize this")
            }
            ResolvedType::Str => "str".to_string(),
            ResolvedType::Unit => "()".to_string(),
            ResolvedType::Void => "".to_string(),
            ResolvedType::Number => "{number}".to_string(),
            ResolvedType::User { name, generics } => {
                if generics.len() > 0 {
                    format!(
                        "{}<{}>",
                        name,
                        &generics.iter().map(Self::to_string).join(",")
                    )
                } else {
                    name.clone()
                }
            }
            ResolvedType::Array {
                underlining: underlying,
                size,
            } => {
                format!("[{};{}]", underlying.to_string(), size)
            }
            ResolvedType::Unknown(_) | ResolvedType::Error => "<ERROR>".to_string(),
        }
    }
}
#[allow(unused)]
mod consts {
    use super::*;
    pub const BOOL: ResolvedType = ResolvedType::Bool;
    pub const ERROR: ResolvedType = ResolvedType::Error;
    pub const NUMBER: ResolvedType = ResolvedType::Number;
    pub const INT8: ResolvedType = ResolvedType::Int {
        signed: true,
        width: IntWidth::Eight,
    };
    pub const INT16: ResolvedType = ResolvedType::Int {
        signed: true,
        width: IntWidth::Sixteen,
    };
    pub const INT32: ResolvedType = ResolvedType::Int {
        signed: true,
        width: IntWidth::ThirtyTwo,
    };
    pub const INT64: ResolvedType = ResolvedType::Int {
        signed: true,
        width: IntWidth::SixtyFour,
    };
    pub const UINT8: ResolvedType = ResolvedType::Int {
        signed: false,
        width: IntWidth::Eight,
    };
    pub const UINT16: ResolvedType = ResolvedType::Int {
        signed: false,
        width: IntWidth::Sixteen,
    };
    pub const UINT32: ResolvedType = ResolvedType::Int {
        signed: false,
        width: IntWidth::ThirtyTwo,
    };
    pub const UINT64: ResolvedType = ResolvedType::Int {
        signed: false,
        width: IntWidth::SixtyFour,
    };
    pub const FLOAT32: ResolvedType = ResolvedType::Float {
        width: FloatWidth::ThirtyTwo,
    };
    pub const FLOAT64: ResolvedType = ResolvedType::Float {
        width: FloatWidth::SixtyFour,
    };
    pub const STR: ResolvedType = ResolvedType::Str;
    pub const CHAR: ResolvedType = ResolvedType::Char;
    pub const UNIT: ResolvedType = ResolvedType::Unit;
}
pub use consts::*;
<<<<<<< HEAD
use itertools::Itertools;
use lazy_static::lazy_static;
=======
>>>>>>> 42a9fe80

#[cfg(feature="full")]
pub struct TypeResolver<'ctx> {
    known: HashMap<ResolvedType, AnyTypeEnum<'ctx>>,
    ctx: &'ctx Context,
    ditypes: HashMap<ResolvedType, DIType<'ctx>>,
    target_data: TargetData,
}

#[cfg(feature="full")]

impl<'ctx> TypeResolver<'ctx> {
    pub fn new(ctx: &'ctx Context, target_data: TargetData) -> Self {
        let unit = ctx.const_struct(&[], false);
        let unit_t = unit.get_type();
        let char_t = ctx.i8_type();
        let str_t = ctx.opaque_struct_type("str");
        let char_ptr_t = char_t.ptr_type(AddressSpace::default());
        str_t.set_body(&[char_ptr_t.into(), char_ptr_t.into()], false);
        let i8_t = ctx.i8_type();
        let i16_t = ctx.i16_type();
        let i32_t = ctx.i32_type();
        let i64_t = ctx.i64_type();
        let f32_t = ctx.f32_type();
        let f64_t = ctx.f64_type();
        let known = {
            let mut out = HashMap::new();
            out.insert(ResolvedType::Void, ctx.void_type().as_any_type_enum());
            out.insert(ResolvedType::Char, char_t.as_any_type_enum());
            out.insert(ResolvedType::Unit, unit_t.as_any_type_enum());
            out.insert(ResolvedType::Str, str_t.as_any_type_enum());
            out.insert(
                ResolvedType::Float {
                    width: FloatWidth::ThirtyTwo,
                },
                f32_t.as_any_type_enum(),
            );
            out.insert(
                ResolvedType::Float {
                    width: FloatWidth::SixtyFour,
                },
                f64_t.as_any_type_enum(),
            );
            out.insert(INT8, i8_t.as_any_type_enum());
            out.insert(INT16, i16_t.as_any_type_enum());
            out.insert(INT32, i32_t.as_any_type_enum());
            out.insert(INT64, i64_t.as_any_type_enum());
            out.insert(UINT8, i8_t.as_any_type_enum());
            out.insert(UINT16, i16_t.as_any_type_enum());
            out.insert(UINT32, i32_t.as_any_type_enum());
            out.insert(UINT64, i64_t.as_any_type_enum());
            out
        };
        Self {
            known,
            ctx,
            ditypes: HashMap::new(),
            target_data,
        }
    }

    pub fn get_size_in_bits(&mut self, ty: &ResolvedType) -> u64 {
        let ty = self.resolve_type_as_any(ty.clone());
        self.target_data.get_store_size(&ty)
    }

    pub fn has_type(&self, ty: &ResolvedType) -> bool {
        self.known.contains_key(ty)
    }

    // pub fn insert_many_user_types(&mut self,types:Vec<(String,Vec<ResolvedType>)>) -> Vec<Result<AnyTypeEnum,Vec<InsertionError>>> {
    //     let mut out = types.drain_filter(|(name,))
    //     let names = types.iter().map(|(name,_)| name).collect_vec();
    //     let mut handle_last = types.drain_filter(|(body,))
    // }

    // pub fn insert_user_type(&mut self,name:String,body:Vec<ResolvedType>) -> Result<AnyTypeEnum,Vec<InsertionError>> {

    //     if self.known.contains_key(&ResolvedType::User { name : name.clone() }){
    //         return Err(vec![InsertionError::Redeclaration]);
    //     }
    //     let body : Vec<Result<BasicTypeEnum>> = body.into_iter().map(|ty| {
    //         self.resolve_type_basic(ty).ok_or(InsertionError)
    //     }).collect();
    //     let user = self.ctx.opaque_struct_type(&name);
    //     let body : Vec<_> = body.into_iter().map(Option::unwrap).collect();
    //     user.set_body(&body, false);
    //     self.known.insert(ResolvedType::User { name },user.as_any_type_enum()).ok_or(InsertionError::UnknownType)
    // }

    fn resolve_type(&mut self, ty: ResolvedType) {
        if self.has_type(&ty) {
            return;
        }
        match &ty {
            ResolvedType::Ref { ref underlining } | ResolvedType::Pointer { ref underlining } => {
                if let ResolvedType::Function { .. } = underlining.as_ref() {
                    let result = self
                        .resolve_type_as_any(underlining.as_ref().clone())
                        .into_function_type()
                        .ptr_type(AddressSpace::default())
                        .as_any_type_enum();
                    self.known.insert(ty, result);
                } else {
                    let result = self
                        .resolve_type_as_basic(underlining.as_ref().clone())
                        .ptr_type(AddressSpace::default())
                        .as_any_type_enum();
                    self.known.insert(ty, result);
                }
            }
            ResolvedType::Slice { ref underlining } => {
                let underlining = self
                    .resolve_type_as_basic(underlining.as_ref().clone())
                    .ptr_type(AddressSpace::default());
                self.known.insert(
                    ty,
                    self.ctx
                        .struct_type(&[underlining.into(), underlining.into()], false)
                        .as_any_type_enum(),
                );
            }
            ResolvedType::Function { .. } => {
                let r = self
                    .ctx
                    .struct_type(
                        &[self.resolve_type_as_basic(ResolvedType::Pointer {
                            underlining: INT8.boxed(),
                        })],
                        false,
                    )
                    .as_any_type_enum();
                self.known.insert(ty, r);
            }
            ResolvedType::User { name, generics }
                if generics
                    .iter()
                    .map(ResolvedType::is_generic)
                    .all(|it| it == false)
                    || generics.is_empty() =>
            {
                let new_name = if generics.is_empty() {
                    name.clone()
                } else {
                    format!(
                        "{}<{}>",
                        name,
                        generics.iter().map(ResolvedType::to_string).join(",")
                    )
                };
                match self.ctx.get_struct_type(&new_name) {
                    None => {
                        let strct = self.ctx.opaque_struct_type(&new_name);
                        self.known.insert(ty.clone(), strct.as_any_type_enum());
                    }
                    Some(strct) => {
                        self.known.insert(ty.clone(), strct.as_any_type_enum());
                    }
                }
            }
            ResolvedType::Bool => {
                self.known
                    .insert(BOOL, self.ctx.bool_type().as_any_type_enum());
            }
            // ResolvedType::ForwardUser { name } => todo!(),
            ResolvedType::Alias { actual } => self.resolve_type(actual.as_ref().clone()),
            ResolvedType::Unit => (),
            ResolvedType::Generic { .. } =>
            /* not sure what I need to do here yet */
            {
                ()
            }

            _ => unimplemented!(),
        }
    }

    pub fn resolve_arg_type(&mut self, ty: &ResolvedType) -> BasicTypeEnum<'ctx> {
        self.resolve_type(ty.clone());
        if let ResolvedType::Function { .. } = ty {
            let i8_ptr = self
                .known
                .get(&INT8)
                .unwrap()
                .into_int_type()
                .ptr_type(AddressSpace::default())
                .as_basic_type_enum();
            self.ctx
                .struct_type(&[i8_ptr.into()], false)
                .ptr_type(AddressSpace::default())
                .as_basic_type_enum()
        } else if ty == &ResolvedType::Str || ty.is_user() {
            self.resolve_type_as_basic(ty.clone())
                .ptr_type(AddressSpace::default())
                .as_basic_type_enum()
        } else if ty == &ResolvedType::Unit {
            self.resolve_type_as_basic(ResolvedType::Pointer {
                underlining: UNIT.boxed(),
            })
        } else {
            self.resolve_type_as_basic(ty.clone())
        }
    }

    pub fn resolve_type_as_function(&mut self, ty: &ResolvedType) -> FunctionType<'ctx> {
        let ResolvedType::Function { arg, returns } = ty else {
            unreachable!("trying to make a non function type into a function")
        };
        let arg = self.resolve_arg_type(&arg);
        let curry_holder = self
            .ctx
            .struct_type(
                &[self.ctx.i8_type().ptr_type(AddressSpace::default()).into()],
                false,
            )
            .ptr_type(AddressSpace::default());
        if returns.is_void_or_unit() {
            return self
                .ctx
                .void_type()
                .fn_type(&[curry_holder.into(), arg.into()], false);
        }

        if returns.is_user() {
            return self.ctx.void_type().fn_type(
                &[
                    curry_holder.into(),
                    self.resolve_type_as_basic(ResolvedType::Pointer {
                        underlining: returns.clone(),
                    })
                    .into(),
                    arg.into(),
                ],
                false,
            );
        }
        let rt = if returns.is_function() {
            curry_holder.as_basic_type_enum()
        } else {
            self.resolve_type_as_basic(returns.as_ref().clone())
        };
        rt.fn_type(&[curry_holder.into(), arg.into()], false)
    }

    pub fn resolve_type_as_basic(&mut self, ty: ResolvedType) -> BasicTypeEnum<'ctx> {
        self.resolve_type(ty.clone());
        self.known
            .get(&ty)
            .map(|ty| match ty {
                AnyTypeEnum::ArrayType(ty) => ty.as_basic_type_enum(),
                AnyTypeEnum::FloatType(ty) => ty.as_basic_type_enum(),
                AnyTypeEnum::FunctionType(ty) => {
                    ty.ptr_type(AddressSpace::default()).as_basic_type_enum()
                }
                AnyTypeEnum::IntType(ty) => ty.as_basic_type_enum(),
                AnyTypeEnum::PointerType(ty) => ty.as_basic_type_enum(),
                AnyTypeEnum::StructType(ty) => ty.as_basic_type_enum(),
                AnyTypeEnum::VectorType(ty) => ty.as_basic_type_enum(),
                AnyTypeEnum::VoidType(_) => unreachable!(),
            })
            .unwrap()
    }

    pub fn resolve_type_as_any(&mut self, ty: ResolvedType) -> AnyTypeEnum<'ctx> {
        self.resolve_type(ty.clone());
        *self.known.get(&ty).unwrap()
    }
}

#[cfg(test)]
mod tests {
    use crate::util::ExtraUtilFunctions;

    #[test]
    #[ignore = "for testing equality"]
    fn eq() {
        println!(
            "{}",
            super::ResolvedType::Function {
                arg: super::INT32.boxed(),
                returns: super::INT32.boxed()
            } == super::ResolvedType::Function {
                arg: super::INT32.boxed(),
                returns: super::INT32.boxed()
            }
        )
    }
}<|MERGE_RESOLUTION|>--- conflicted
+++ resolved
@@ -570,11 +570,8 @@
     pub const UNIT: ResolvedType = ResolvedType::Unit;
 }
 pub use consts::*;
-<<<<<<< HEAD
 use itertools::Itertools;
 use lazy_static::lazy_static;
-=======
->>>>>>> 42a9fe80
 
 #[cfg(feature="full")]
 pub struct TypeResolver<'ctx> {
