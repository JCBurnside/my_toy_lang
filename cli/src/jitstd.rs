--- conflicted
+++ resolved
@@ -44,13 +44,6 @@
         "print_str",
     );
     let fun = module.add_function("print_str", fun_ty, None);
-<<<<<<< HEAD
-    let bits = builder.build_bitcast(
-        fun.as_global_value().as_pointer_value(),
-        ctx.i8_type().ptr_type(AddressSpace::default()),
-        "",
-    ).unwrap();
-=======
     let bits = builder
         .build_bitcast(
             fun.as_global_value().as_pointer_value(),
@@ -58,7 +51,6 @@
             "",
         )
         .unwrap();
->>>>>>> a5976eaf
     gs.set_initializer(&ctx.const_struct(&[bits], false));
     // let bb = ctx.append_basic_block(fun, "");
     // builder.position_at_end(bb);
