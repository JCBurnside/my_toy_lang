--- conflicted
+++ resolved
@@ -4,14 +4,6 @@
     capacity : usize,
 }
 
-<<<<<<< HEAD
-for<T> implements Vec<T> =
-    public let fn new = Vec<T> { start:nullptr, count:0, capacity:0};
-
-    public let push (&mut self) it : &mut Vec<T> -> T -> () =
-        todo
-
-=======
 extern "C" let malloc : std::ffi::c_int -> *mut std::ffi::void
 
 for<T> implements Vec<T> where
@@ -20,29 +12,19 @@
     public let push (&mut self) it : &mut Vec<T> -> T -> () =
         todo
 
->>>>>>> ba30eff1
     public let fn len &self = self.count;
 
     public let fn capacity &self = self.capacity;
 // Should auto implement Index<usize, Output = T>
-<<<<<<< HEAD
-for<T> public let !! &vec idx : &Vec<T> -> usize -> &T = 
-=======
     public let fn capacity &self = self.capacity;
 // Should auto implement Index<usize, Output = T>
 for<T> public let (!!) &vec idx : &Vec<T> -> usize -> &T = 
->>>>>>> ba30eff1
     if idx > self.count then error "index out of bounds"
     unsafe 
         &*std::ptr::offset vec.start idx
 
-<<<<<<< HEAD
-// Should auto implement IndexMut<usize, Output = T>
-for<T> public let !^ &mut self idx : &mut Vec<T> -> usize -> &mut T =
-=======
 // Should atuo implement IndexMut<usize, Output = T>
 for<T> public let (!^) (&mut self) idx : &mut Vec<T> -> usize -> &mut T =
->>>>>>> ba30eff1
     if idx > self.count then error "index out of bounds"
     unsafe 
         &mut *std::ptr::offset vec.start idx
@@ -56,10 +38,5 @@
         from_seq_impl v s
 
 for<T> implements seq::FromSeq<T> for Vec<T> =
-<<<<<<< HEAD
-    for<I : seq::IntoSequence<Item = T>> 
-    let from_seq s = from_seq_impl Vec::new ((I as seq::IntoSequence)::into_seq s)
-=======
     for<I : seq::IntoSequence<Item = T>> let from_seq s = from_seq_impl Vec::new
         
->>>>>>> ba30eff1
