--- conflicted
+++ resolved
@@ -1,17 +1,12 @@
-<<<<<<< HEAD
+trait IntoSequence =
+    type Item
+    type IntoSeq : Sequence<Item>;
+    let into_seq : self -> IntoSeq;
 
-//TODO may have to wait until I can get traits working
-// or even generate from the compiler as I don't see how I can make this lazy yet.
-// for<T,U,S:Seq<T>> let map func s : (T -> U) -> S -> Map<S,U> =
-// could probably using custom types.
+for<T> trait Sequence =
+    let next : &mut Self -> Option<T>
 
-trait Seq =
-    type Item;
-    let next : &mut Self -> Option<Item>;
-    for<Coll:FromSeq<Item>> let collect = Coll::from_seq;
-
-for<S:Seq, U> 
-public type Map = {
+for<T,S:Sequence<T>, U> public type Map = {
     base : S,
     fun : S::Item->U,
 }
@@ -29,13 +24,14 @@
 
 for<T,S:Seq<Item = T>> public let to_vec (s:S) = s |> seq::collect::<Vec<T>>
 
-for<T,S:Seq<Item = T>, U> implements Seq<U> for Map<S,U> =
+
+for<T,S:Sequence<T>, U> implement Sequence<U> for Map<T,S,U> =
     let next &mut self = 
         self.base.next |> Option::map self.fun 
 
 for<T,S:Seq<Item=T>,U> public let map (func:T->U) (s:S) = Map { base:s, func }
 
-for<TLeft,TRTLeft,TRight,TRTRight,S:Seq<(TLeft,TRight>)>>
+for<TLeft,TRTLeft,TRight,TRTRight,S:Sequence<(TLeft,TRight>)>>
 public let bimap funcleft funcright s : (TLeft->TRTLeft)->(TRight->TRTRight) -> S -> Map<(TLeft,TRight),S,(TRTLeft,TRTRight)> =
     Map {
         base: s,
@@ -63,12 +59,16 @@
     | Some t -> foldl t func s
     | None -> error "there must be at least one element"
 
-public let foldr1 func (mut s) =
+
+public for<T:IntoSeq> let foldr1 func (s:T) = foldr1_impl func (s.into_seq) 
+
+let foldr1_impl func (mut s) =
     match s.next
     | Some t -> foldr t func s
     | None -> error "there must be at least one element"
 
-for<T,Inner:Seq<T>, Outer:Seq<Inner>> 
+
+for<T,Inner:Sequence<T>, Outer:Sequence<Inner>> 
 public type Flatten {
     curr : Option<Inner>,
     seq : Outer,
@@ -92,99 +92,4 @@
                 self.next
 
 for<T> trait FromSeq<T> =
-    for<S:Seq<T>> let from_seq s : S -> Self;
-=======
-trait IntoSequence =
-    type Item
-    type IntoSeq : Sequence<Item>;
-    let into_seq : self -> IntoSeq;
-
-for<T> trait Sequence =
-    let next : &mut Self -> Option<T>
-
-for<T,S:Sequence<T>, U> public type Map = {
-    base : S,
-    fun : T->U,
-}
-
-public let to_list (mut s) = 
-    match s.next
-    | Some t -> [t] ++ to_list s
-    | None -> [||]
-
-
-
-for<T,S:Sequence<T>, U> implement Sequence<U> for Map<T,S,U> =
-    let next &mut self = 
-        self.base.next |> Option::map self.fun 
-
-public let map func s = Map { base:s, func }
-
-for<TLeft,TRTLeft,TRight,TRTRight,S:Sequence<(TLeft,TRight>)>>
-public let bimap funcleft funcright s : (TLeft->TRTLeft)->(TRight->TRTRight) -> S -> Map<(TLeft,TRight),S,(TRTLeft,TRTRight)> =
-    Map {
-        base: s,
-        fun : ((left,right) -> (funcleft left,funcright right))
-    }
-
-
-public let foldl left func (mut s) =
-    match s.next 
-    | Some t -> foldl (func left t) s
-    | None -> left
-/*
-
-[a,b,c]
-|> seq::foldl 1 (+) 
-
-(((1+a)+b)+c)
-
-*/
-
-public let foldr right func (mut s) =
-    match s.next
-    | Some t -> func (foldr func s) right
-    | None -> right 
-
-public let foldl1 func (mut s) =
-    match s.next 
-    | Some t -> foldl t func s
-    | None -> error "there must be at least one element"
-
-
-public for<T:IntoSeq> let foldr1 func (s:T) = foldr1_impl func (s.into_seq) 
-
-let foldr1_impl func (mut s) =
-    match s.next
-    | Some t -> foldr t func s
-    | None -> error "there must be at least one element"
-
-
-for<T,Inner:Sequence<T>, Outer:Sequence<Inner>> 
-public type Flatten {
-    curr : Option<Inner>,
-    seq : Outer,
-}
-for<T,Inner:Sequence<T>, Outer:Sequence<Inner>>
-public let flatten s = Flatten {
-    curr : None,
-    seq : s,
-}
-for<T,Inner:Sequence<T>, Outer:Sequence<Inner>>
-implement Sequence<T> for Flatten =
-    let next self =
-        match self.curr |> Option::map seq::next
-        | Some ele -> Some ele
-        | None -> match self.seq.next 
-            | None -> None
-            | Some i -> 
-                self.curr = Some i;
-                self.next
-
-for<T> trait FromSeq<T> =
-    for<S:Sequence<T>> let from_seq s : S -> Self;
-
-
-for<T,Coll:FromSeq<T>, S:Sequence<T>>
-let collect = Coll::from_seq
->>>>>>> ba30eff1
+    for<S:Seq<T>> let from_seq s : S -> Self;